--- conflicted
+++ resolved
@@ -6,13 +6,6 @@
 
 option (gogoproto.gostring_all) = false;
 
-message TakeOwnership {
-    actor.PID pid = 1;
-    string name = 2;
-}
-
-// Copy from:
-// https://github.com/AsynkronIT/protoactor-dotnet/blob/dev/src/Proto.Cluster/Protos.proto
 
 //request response call from Identity actor sent to each member
 //asking what activations they hold that belong to the requester
@@ -35,13 +28,11 @@
 message Activation {
     actor.PID pid = 1;
     ClusterIdentity cluster_identity = 2;
-    uint64 eventId = 3;
 }
 
 message ActivationTerminated {
     actor.PID pid = 1;
     ClusterIdentity cluster_identity = 2;
-    uint64 eventId = 3;
 }
 
 message ActivationRequest {
@@ -49,48 +40,28 @@
     string request_id = 2;
 }
 
+message ProxyActivationRequest {
+  ClusterIdentity cluster_identity = 1;
+  actor.PID replaced_activation = 2;
+}
+
 message ActivationResponse {
     actor.PID pid = 1;
-    uint32 status_code = 2;
 }
-
 
 message GrainRequest {
     int32 method_index = 1;
     bytes message_data = 2;
+    string message_type_name = 3;
 }
 
 message GrainResponse {
-    bytes message_data = 1;
+  bytes message_data = 1;
+  string message_type_name = 2;
 }
 
 message GrainErrorResponse {
     string err = 1;
-<<<<<<< HEAD
-}
-
-message ClusterIdentity{
-    string identity = 1;
-    string kind = 2;
-}
-
-message Activation {
-    actor.PID pid = 1;
-    ClusterIdentity cluster_identity = 2;
-    uint64 eventId = 3;
-}
-
-message ActivationTerminated {
-    actor.PID pid = 1;
-    ClusterIdentity cluster_identity = 2;
-    uint64 eventId = 3;
-}
-
-message ActivationRequest {
-    ClusterIdentity cluster_identity = 1;
-    string request_id = 2;
-=======
-    int32 code = 2;
 }
 
 message Member {
@@ -112,6 +83,86 @@
 }
 
 message HeartbeatResponse {
-    uint32 actor_count = 1;
->>>>>>> a793745f
+  uint32 actor_count = 1;
+  string member_id = 2;
+  uint32 membership_hash_code = 3;
+}
+
+message ClusterTopologyNotification {
+  string member_id = 1;
+  uint32 membership_hash_code = 2;
+  string leader_id = 3;
+}
+
+message GracefulShutdown {
+  string member_id = 3;
+}
+
+
+
+message SubscriberIdentity {
+  oneof Identity {
+    actor.PID pid = 1;
+    ClusterIdentity cluster_identity = 2;
+  }
+}
+
+message Subscribers {
+  repeated SubscriberIdentity subscribers = 1;
+}
+
+message SubscribeRequest {
+  SubscriberIdentity subscriber = 1;
+}
+
+message SubscribeResponse {
+
+}
+
+message UnsubscribeRequest {
+  SubscriberIdentity subscriber = 1;
+}
+
+message UnsubscribeResponse {
+
+}
+
+message PublishRequest {
+  bytes data = 1;
+}
+
+message PublishResponse {}
+
+//this goes out to the delivery actors
+message DeliveryBatch {
+  Subscribers subscribers = 1;
+  ProducerBatch batch = 2;
+}
+
+//messages going into the topic actors
+message ProducerBatch {
+  repeated string type_names = 1;
+  repeated ProducerEnvelope envelopes = 2;
+}
+
+message ProducerEnvelope {
+  int32 type_id = 1;
+  bytes message_data = 2;
+  int32 serializer_id = 3;
+}
+
+//messages going out of the topic actors
+message TopicBatchRequest {
+  repeated string type_names = 1;
+  repeated TopicEnvelope envelopes = 2;
+}
+
+message TopicBatchResponse {
+  
+}
+
+message TopicEnvelope {
+  int32 type_id = 1;
+  bytes message_data = 2;
+  int32 serializer_id = 3;
 }