--- conflicted
+++ resolved
@@ -60,21 +60,18 @@
 		state.remote.actorSystem.EventStream.Publish(terminated)
 
 		return
-<<<<<<< HEAD
-=======
-
-	//	plog.Error("EndpointWriter failed to connect", log.String("address", state.address), log.Error(err))
+
+		//	plog.Error("EndpointWriter failed to connect", log.String("address", state.address), log.Error(err))
 
 		// Wait 2 seconds to restart and retry
 		// TODO: Replace with Exponential Backoff
 		// send this as a message to self - do not block the mailbox processing
 		// if in the meantime the actor is stopped (EndpointTerminated event), the message will be ignored (deadlettered)
 		// TODO: would it be a better idea to just publish EndpointTerminatedEvent here? to use the same path as when the connection is lost?
-	//	time.AfterFunc(2*time.Second, func() {
-	//		ctx.Send(ctx.Self(), &restartAfterConnectFailure{err})
-	//	})
-
->>>>>>> 880b460f
+		//	time.AfterFunc(2*time.Second, func() {
+		//		ctx.Send(ctx.Self(), &restartAfterConnectFailure{err})
+		//	})
+
 	}
 
 	plog.Info("EndpointWriter connected", log.String("address", state.address), log.Duration("cost", time.Since(now)))
@@ -128,13 +125,6 @@
 	}
 
 	go func() {
-		defer func() {
-			terminated := &EndpointTerminatedEvent{
-				Address: state.address,
-			}
-			state.remote.actorSystem.EventStream.Publish(terminated)
-		}()
-
 		for {
 			_, err := stream.Recv()
 			switch {
@@ -143,19 +133,17 @@
 				return
 			case err != nil:
 				plog.Error("EndpointWriter lost connection", log.String("address", state.address), log.Error(err))
+				terminated := &EndpointTerminatedEvent{
+					Address: state.address,
+				}
+				state.remote.actorSystem.EventStream.Publish(terminated)
 				return
-<<<<<<< HEAD
-			default:
-				plog.Info("EndpointWriter remote disconnected", log.String("address", state.address))
-				return
-=======
 			default: // DisconnectRequest
 				plog.Info("EndpointWriter got DisconnectRequest form remote", log.String("address", state.address))
 				terminated := &EndpointTerminatedEvent{
 					Address: state.address,
 				}
 				state.remote.actorSystem.EventStream.Publish(terminated)
->>>>>>> 880b460f
 			}
 		}
 	}()
