--- conflicted
+++ resolved
@@ -1,32 +1,18 @@
 package main
 
 import (
+	"cluster-broadcast/shared"
 	"fmt"
-	"time"
-
-<<<<<<< HEAD
-	"cluster-broadcast/shared"
-
-	console "github.com/AsynkronIT/goconsole"
-	"github.com/AsynkronIT/protoactor-go/actor"
-	"github.com/AsynkronIT/protoactor-go/cluster"
-	"github.com/AsynkronIT/protoactor-go/cluster/consul"
-=======
-	console "github.com/AsynkronIT/goconsole"
-	"github.com/AsynkronIT/protoactor-go/_examples/cluster-broadcast/shared"
+	"github.com/AsynkronIT/goconsole"
 	"github.com/AsynkronIT/protoactor-go/actor"
 	"github.com/AsynkronIT/protoactor-go/cluster"
 	"github.com/AsynkronIT/protoactor-go/cluster/automanaged"
->>>>>>> 65322fd5
 	"github.com/AsynkronIT/protoactor-go/remote"
+	"time"
 )
 
 func main() {
-<<<<<<< HEAD
 	c := startNode(8080)
-=======
-	startNode(8080)
->>>>>>> 65322fd5
 
 	fmt.Print("\nBoot other nodes and press Enter\n")
 	console.ReadLine()
@@ -46,6 +32,7 @@
 	fmt.Print("\nAdding 2 Meat - Enter\n")
 	console.ReadLine()
 	calcAdd("Meat", 3)
+	calcAdd("Meat", 9000)
 
 	getAll()
 
@@ -54,31 +41,27 @@
 	c.Shutdown(true)
 }
 
-<<<<<<< HEAD
 func startNode(port int64) *cluster.Cluster {
-=======
-func startNode(port int64) {
->>>>>>> 65322fd5
 	// how long before the grain poisons itself
 	timeout := 10 * time.Minute
 
 	system := actor.NewActorSystem()
 	config := remote.Configure("localhost", 0)
-	r := remote.NewRemote(system, config)
+	remote := remote.NewRemote(system, config)
 
-	provider, _ := consul.New()
+	provider := automanaged.NewWithConfig(2*time.Second, 6331, "localhost:6330", "localhost:6331")
 	clusterConfig := cluster.Configure("my-cluster", provider, config)
-	c := cluster.New(system, clusterConfig)
+	cluster := cluster.New(system, clusterConfig)
 
 	// this node knows about Hello kind
-	r.Register("Calculator", actor.PropsFromProducer(func() actor.Actor {
+	remote.Register("Calculator", actor.PropsFromProducer(func() actor.Actor {
 		return &shared.CalculatorActor{
 			Timeout: &timeout,
 		}
 	}))
 
 	// this node knows about Hello kind
-	r.Register("Tracker", actor.PropsFromProducer(func() actor.Actor {
+	remote.Register("Tracker", actor.PropsFromProducer(func() actor.Actor {
 		return &shared.TrackerActor{
 			Timeout: &timeout,
 		}
@@ -92,14 +75,9 @@
 		return &shared.TrackGrain{}
 	})
 
-<<<<<<< HEAD
-	c.Start()
-	return c
-=======
-	clusterProvider := automanaged.NewWithConfig(2*time.Second, 6330, "localhost:6330", "localhost:6331")
+	cluster.Start()
 
-	cluster.Start("mycluster", fmt.Sprintf("localhost:%v", port), clusterProvider)
->>>>>>> 65322fd5
+	return cluster
 }
 
 func calcAdd(grainId string, addNumber int64) {
